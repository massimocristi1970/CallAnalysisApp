import os
import streamlit as st
from pydub import AudioSegment
from pydub.effects import normalize, compress_dynamic_range
import tempfile
import asyncio
import concurrent.futures
from typing import List, Dict, Any, Optional
import hashlib
import yaml
from pathlib import Path
import logging
import torch
import threading
import gc

# Set up logging
logging.basicConfig(level=logging.INFO)
logger = logging.getLogger(__name__)

model = None  # Will hold the Whisper model after it's set
model_lock = threading.Lock()  # Thread safety for model access

def reset_model():
    """Reset the Whisper model when it gets corrupted"""
    global model
    with model_lock:
        if model is not None:
            logger.info("Resetting corrupted Whisper model")
            del model
            gc.collect()
            if torch.cuda.is_available():
                torch.cuda.empty_cache()
            # Reload the model
            model = load_whisper_model("base")  # Force base model for stability
            logger.info("Model reset complete")

def load_config():
    """Load audio configuration"""
    config_path = os.path.join(os.path.dirname(__file__), 'config.yaml')
    try:
        with open(config_path, 'r', encoding='utf-8') as file:
            return yaml.safe_load(file)
    except (FileNotFoundError, yaml.YAMLError):
        return {}

@st.cache_resource
def load_whisper_model(size: str):
    """Load Whisper model with caching"""
    try:
        import whisper
        return whisper.load_model(size)
    except Exception as e:
        logger.error(f"Failed to load Whisper model: {e}")
        raise

def set_model_size(size: str):
    """Set the global Whisper model"""
    global model
    model = load_whisper_model(size)

def validate_audio_file(file_path: str) -> Dict[str, Any]:
    """Validate audio file and return metadata"""
    config = load_config()
    audio_config = config.get('audio', {})
    supported_formats = audio_config.get('supported_formats', ['mp3', 'wav'])
    max_size_mb = audio_config.get('max_file_size_mb', 100)
    
    validation_result = {
        'valid': True,
        'errors': [],
        'warnings': [],
        'metadata': {}
    }
    
    # Check if file exists
    if not os.path.exists(file_path):
        validation_result['valid'] = False
        validation_result['errors'].append("File does not exist")
        return validation_result
    
    # Check file size
    file_size_mb = os.path.getsize(file_path) / (1024 * 1024)
    if file_size_mb > max_size_mb:
        validation_result['valid'] = False
        validation_result['errors'].append(f"File size ({file_size_mb:.1f}MB) exceeds maximum ({max_size_mb}MB)")
    
    # Check file extension
    file_extension = Path(file_path).suffix.lower().lstrip('.')
    if file_extension not in supported_formats:
        validation_result['valid'] = False
        validation_result['errors'].append(f"Unsupported format: {file_extension}. Supported: {', '.join(supported_formats)}")
    
    # Try to load audio file to check if it's valid
    try:
        if file_extension == 'mp3':
            audio = AudioSegment.from_mp3(file_path)
        elif file_extension == 'wav':
            audio = AudioSegment.from_wav(file_path)
        elif file_extension == 'm4a':
            audio = AudioSegment.from_file(file_path, format='m4a')
        elif file_extension == 'flac':
            audio = AudioSegment.from_file(file_path, format='flac')
        elif file_extension == 'aac':
            audio = AudioSegment.from_file(file_path, format='aac')
        elif file_extension == 'ogg':
            audio = AudioSegment.from_ogg(file_path)
        else:
            audio = AudioSegment.from_file(file_path)
        
        # Extract metadata
        duration_seconds = len(audio) / 1000
        validation_result['metadata'] = {
            'duration_seconds': duration_seconds,
            'duration_minutes': duration_seconds / 60,
            'sample_rate': audio.frame_rate,
            'channels': audio.channels,
            'sample_width': audio.sample_width,
            'file_size_mb': file_size_mb,
            'format': file_extension
        }
        
        # Only warn about very long files (over 1 hour)
        if duration_seconds > 3600:  # 1 hour
            validation_result['warnings'].append("File is very long (>1 hour), consider chunking for better performance")
        
        # Removed the low sample rate warning since we automatically fix it
        # The app upsamples to 16kHz automatically, so no need to warn users
            
    except Exception as e:
        validation_result['valid'] = False
        validation_result['errors'].append(f"Cannot read audio file: {str(e)}")
    
    return validation_result

def preprocess_audio(audio: AudioSegment, config: Dict[str, Any]) -> AudioSegment:
    """Preprocess audio for better transcription quality"""
    audio_config = config.get('audio', {})
    
    try:
        # Normalize audio levels
        if audio_config.get('normalize_audio', True):
            audio = normalize(audio)
        
        # Apply dynamic range compression
        if audio_config.get('noise_reduction', True):
            audio = compress_dynamic_range(audio)
        
        # Convert to mono if stereo (reduces processing time)
        if audio.channels > 1:
            audio = audio.set_channels(1)
        
        # Ensure consistent sample rate (16kHz is optimal for Whisper)
        # This automatically fixes low sample rate issues without warning
        target_sample_rate = 16000
        if audio.frame_rate != target_sample_rate:
            audio = audio.set_frame_rate(target_sample_rate)
        
        return audio
        
    except Exception as e:
        logger.warning(f"Audio preprocessing failed, using original: {e}")
        return audio

def convert_audio_format(file_path: str, target_format: str = 'wav') -> str:
    """Convert audio file to target format with preprocessing"""
    config = load_config()
    file_extension = Path(file_path).suffix.lower().lstrip('.')
    
    # If already in target format, check if preprocessing is needed
    if file_extension == target_format and not any([
        config.get('audio', {}).get('normalize_audio', True),
        config.get('audio', {}).get('noise_reduction', True)
    ]):
        return file_path
    
    try:
        # Load audio file
        if file_extension == 'mp3':
            audio = AudioSegment.from_mp3(file_path)
        elif file_extension == 'wav':
            audio = AudioSegment.from_wav(file_path)
        elif file_extension == 'm4a':
            audio = AudioSegment.from_file(file_path, format='m4a')
        elif file_extension == 'flac':
            audio = AudioSegment.from_file(file_path, format='flac')
        elif file_extension == 'aac':
            audio = AudioSegment.from_file(file_path, format='aac')
        elif file_extension == 'ogg':
            audio = AudioSegment.from_ogg(file_path)
        else:
            audio = AudioSegment.from_file(file_path)
        
        # Preprocess audio (includes automatic upsampling to 16kHz)
        audio = preprocess_audio(audio, config)
        
        # Create temporary file
        with tempfile.NamedTemporaryFile(suffix=f'.{target_format}', delete=False) as tmp_file:
            if target_format == 'wav':
                audio.export(tmp_file.name, format='wav')
            elif target_format == 'mp3':
                audio.export(tmp_file.name, format='mp3')
            else:
                audio.export(tmp_file.name, format=target_format)
            
            return tmp_file.name
            
    except Exception as e:
        logger.error(f"Audio conversion failed: {e}")
        raise Exception(f"Failed to convert audio file: {str(e)}")

def chunk_audio(file_path: str, chunk_duration_minutes: int = 10) -> List[str]:
    """Split audio file into smaller chunks for processing"""
    try:
        audio = AudioSegment.from_file(file_path)
        chunk_duration_ms = chunk_duration_minutes * 60 * 1000
        
        chunks = []
        for i in range(0, len(audio), chunk_duration_ms):
            chunk = audio[i:i + chunk_duration_ms]
            
            # Create temporary file for chunk
            with tempfile.NamedTemporaryFile(suffix='.wav', delete=False) as tmp_file:
                chunk.export(tmp_file.name, format='wav')
                chunks.append(tmp_file.name)
        
        return chunks
        
    except Exception as e:
        logger.error(f"Audio chunking failed: {e}")
        return [file_path]  # Return original file if chunking fails

def transcribe_chunk(chunk_path: str, model_instance) -> Dict[str, Any]:
    """Transcribe a single audio chunk with enhanced error handling and thread safety"""
    try:
        # Validate chunk file exists and isn't empty
        if not os.path.exists(chunk_path):
            return {
                'success': False,
                'text': f'[ERROR] Chunk file not found: {chunk_path}',
                'language': 'unknown',
                'segments': []
            }
        
        # Check file size (empty files cause tensor errors)
        file_size = os.path.getsize(chunk_path)
        if file_size == 0:
            return {
                'success': False,
                'text': f'[ERROR] Chunk file is empty: {chunk_path}',
                'language': 'unknown',
                'segments': []
            }
        
        # NEW: Check if file is too small (less than 100KB often causes issues)
        if file_size < 100000:  # 100KB threshold
            logger.warning(f"Very small chunk file: {chunk_path} ({file_size} bytes)")
        
        # NEW: Additional audio validation using pydub
        try:
            from pydub import AudioSegment
            test_audio = AudioSegment.from_file(chunk_path)
            duration_ms = len(test_audio)
            
            # Skip chunks shorter than 0.5 seconds (often cause tensor issues)
            if duration_ms < 500:
                return {
                    'success': False,
                    'text': f'[ERROR] Chunk too short ({duration_ms}ms): {chunk_path}',
                    'language': 'unknown',
                    'segments': []
                }
                
        except Exception as audio_error:
            return {
                'success': False,
                'text': f'[ERROR] Invalid audio chunk: {str(audio_error)}',
                'language': 'unknown',
                'segments': []
            }
        
        # Clear memory before transcription
        gc.collect()
        if torch.cuda.is_available():
            torch.cuda.empty_cache()
        
        # Use thread lock to prevent concurrent model access
        with model_lock:
            # Check model is available
            if model_instance is None:
                return {
                    'success': False,
                    'text': '[ERROR] Model not loaded',
                    'language': 'unknown', 
                    'segments': []
                }
            
            # NEW: Try transcription with multiple fallback strategies
            transcription_attempts = [
                # Attempt 1: Standard parameters
                {'fp16': False, 'verbose': False, 'language': None, 'task': 'transcribe'},
                # Attempt 2: Force English (sometimes helps with tensor issues)
                {'fp16': False, 'verbose': False, 'language': 'en', 'task': 'transcribe'},
                # Attempt 3: Minimal parameters
                {'fp16': False, 'verbose': False}
            ]
            
            last_error = None
            for attempt_num, params in enumerate(transcription_attempts, 1):
                try:
                    logger.info(f"Transcription attempt {attempt_num} for {chunk_path}")
                    result = model_instance.transcribe(chunk_path, **params)
                    
                    # Validate result
                    if result and 'text' in result:
                        text = result.get('text', '').strip()
                        if text:  # Non-empty transcription
                            return {
                                'success': True,
                                'text': text,
                                'language': result.get('language', 'unknown'),
                                'segments': result.get('segments', []),
                                'attempt': attempt_num
                            }
                        else:
                            logger.warning(f"Empty transcription on attempt {attempt_num}")
                    
                except Exception as attempt_error:
                    last_error = attempt_error
                    logger.warning(f"Attempt {attempt_num} failed: {str(attempt_error)}")
                    
                    # Clear cache between attempts
                    gc.collect()
                    if torch.cuda.is_available():
                        torch.cuda.empty_cache()
                    
                    # Wait briefly between attempts
                    import time
                    time.sleep(0.1)
            
            # All attempts failed
            return {
                'success': False,
                'text': f'[ERROR] All transcription attempts failed. Last error: {str(last_error)}',
                'language': 'unknown',
                'segments': [],
                'error_type': type(last_error).__name__ if last_error else 'Unknown'
            }
        
    except torch.cuda.OutOfMemoryError as e:
        logger.error(f"CUDA OOM error: {e}")
        if torch.cuda.is_available():
            torch.cuda.empty_cache()
        return {
            'success': False,
            'text': f'[ERROR] GPU memory error. Try using CPU or smaller chunks.',
            'language': 'unknown',
            'segments': []
        }
        
    except Exception as e:
        # Enhanced error reporting
        import traceback
        error_details = traceback.format_exc()
        logger.error(f"Chunk transcription error: {e}")
        logger.error(f"Full traceback: {error_details}")
        
        # NEW: Check for specific known errors
        error_msg = str(e)
        if "reshape tensor" in error_msg:
            return {
                'success': False,
                'text': f'[ERROR] Model tensor error (try smaller chunks or different model): {error_msg}',
                'language': 'unknown',
                'segments': []
            }
        elif "Linear(in_features=" in error_msg:
            return {
                'success': False,  
                'text': f'[ERROR] Model architecture error (try restarting app): {error_msg}',
                'language': 'unknown',
                'segments': []
            }
        else:
            return {
                'success': False,
                'text': f'[ERROR] Transcription failed: {str(e)}',
                'language': 'unknown',
                'segments': [],
                'error_type': type(e).__name__
            }
    except Exception as e:
        logger.error(f"Chunk transcription failed: {e}")
        return {
            'success': False,
            'text': f'[ERROR] Chunk transcription failed: {str(e)}',
            'language': 'unknown',
            'segments': []
        }

def transcribe_audio_parallel(file_path: str, max_workers: int = 2) -> Dict[str, Any]:
    """Transcribe audio using parallel processing with enhanced error handling"""
    config = load_config()
    chunk_duration = config.get('audio', {}).get('chunk_duration_minutes', 5)  # Reduced default
    
    # NEW: Force sequential processing for stability
    max_workers = 1  # Override to force sequential processing
    
    # NEW: Check model health before starting
    global model
    if model is None:
        logger.error("Model not loaded before transcription")
        return {
            'success': False,
            'text': '[ERROR] Whisper model not loaded',
            'metadata': {},
            'warnings': []
        }    
    
    
    # Validate audio file
    validation = validate_audio_file(file_path)
    if not validation['valid']:
        return {
            'success': False,
            'text': f"[ERROR] Invalid audio file: {'; '.join(validation['errors'])}",
            'metadata': validation['metadata'],
            'warnings': validation['warnings']
        }
    
    metadata = validation['metadata']
    warnings = validation['warnings']
    
    # Determine if chunking is needed
    duration_minutes = metadata.get('duration_minutes', 0)
    needs_chunking = duration_minutes > chunk_duration
    
    try:
        # Convert audio to optimal format (includes automatic upsampling)
        processed_file = convert_audio_format(file_path, 'wav')
        is_temp_file = processed_file != file_path
        
        if needs_chunking:
            # Split into chunks
            chunks = chunk_audio(processed_file, chunk_duration)
            
            # Transcribe chunks sequentially for stability
            transcripts = []
            all_segments = []
            failed_chunks = []
            consecutive_failures = 0

            logger.info(f"Processing {len(chunks)} chunks sequentially")
            for i, chunk in enumerate(chunks):
                chunk_id = f"{i+1}/{len(chunks)}"
    
                # Reset model if too many consecutive failures
                if consecutive_failures >= 2:
                    logger.warning("Too many failures, resetting model")
                    try:
                        reset_model()
                        consecutive_failures = 0
                    except Exception as reset_error:
                        logger.error(f"Model reset failed: {reset_error}")
    
                result = transcribe_chunk_safe(chunk, model, chunk_id)
    
                if result['success']:
                    transcripts.append(result['text'])
                    all_segments.extend(result.get('segments', []))
                    consecutive_failures = 0  # Reset failure counter
                else:
                    transcripts.append(result['text'])  # Error message
                    failed_chunks.append(chunk_id)
                    consecutive_failures += 1
                    logger.warning(f"Chunk {chunk_id} failed, consecutive failures: {consecutive_failures}")
    
                # Clean up chunk file immediately
                try:
                    os.remove(chunk)
                except:
                    pass
            
            max_workers = min(max_workers, 2)  # Cap at 2 workers for stability
            with concurrent.futures.ThreadPoolExecutor(max_workers=max_workers) as executor:
                future_to_chunk = {
                    executor.submit(transcribe_chunk, chunk, model): chunk 
                    for chunk in chunks
                }
                
                for future in concurrent.futures.as_completed(future_to_chunk):
                    chunk_path = future_to_chunk[future]
                    try:
                        result = future.result()
                        if result['success']:
                            transcripts.append(result['text'])
                            all_segments.extend(result['segments'])
                        else:
                            transcripts.append(result['text'])  # Error message
                    except Exception as e:
                        transcripts.append(f'[ERROR] Chunk processing failed: {str(e)}')
                    finally:
                        # Clean up chunk file
                        if os.path.exists(chunk_path):
                            os.remove(chunk_path)
            
            # Combine transcripts
            full_transcript = ' '.join(transcripts)
            
        else:
            # Single file transcription
            result = model.transcribe(processed_file, fp16=False)
            full_transcript = result.get('text', '')
            all_segments = result.get('segments', [])
        
        # Clean up temporary files
        if is_temp_file and os.path.exists(processed_file):
            os.remove(processed_file)
        
        return {
            'success': True,
            'text': full_transcript,
            'metadata': metadata,
            'warnings': warnings,
            'segments': all_segments,
            'chunked': needs_chunking
        }
        
    except Exception as e:
        logger.error(f"Transcription failed: {e}")
        return {
            'success': False,
            'text': f'[ERROR] Transcription failed: {str(e)}',
            'metadata': metadata,
            'warnings': warnings
        }

def secure_file_handling(file_path: str, operation: str = 'read') -> str:
    """Handle files securely with encryption if enabled"""
    config = load_config()
    security_config = config.get('security', {})
    
    if not security_config.get('secure_temp_files', False):
        return file_path
    
    try:
        from analyser import init_encryption
        cipher_suite = init_encryption()
        
        if operation == 'encrypt':
            # Encrypt file content
            with open(file_path, 'rb') as f:
                file_data = f.read()
            
            encrypted_data = cipher_suite.encrypt(file_data)
            
            # Save encrypted file
            encrypted_path = f"{file_path}.encrypted"
            with open(encrypted_path, 'wb') as f:
                f.write(encrypted_data)
            
            # Remove original if auto-cleanup is enabled
            if security_config.get('auto_cleanup', True):
                os.remove(file_path)
            
            return encrypted_path
            
        elif operation == 'decrypt':
            # Decrypt file content
            with open(file_path, 'rb') as f:
                encrypted_data = f.read()
            
            decrypted_data = cipher_suite.decrypt(encrypted_data)
            
            # Save decrypted file
            decrypted_path = file_path.replace('.encrypted', '')
            with open(decrypted_path, 'wb') as f:
                f.write(decrypted_data)
            
            return decrypted_path
            
    except Exception as e:
        logger.warning(f"Secure file handling failed: {e}")
        return file_path

def cleanup_temp_files(file_paths: List[str]):
    """Clean up temporary files securely"""
    config = load_config()
    if not config.get('security', {}).get('auto_cleanup', True):
        return
    
    for file_path in file_paths:
        try:
            if os.path.exists(file_path):
                # Secure deletion: overwrite with random data before deletion
                with open(file_path, 'r+b') as f:
                    length = f.seek(0, 2)  # Seek to end to get file size
                    f.seek(0)
                    f.write(os.urandom(length))
                    f.flush()
                    os.fsync(f.fileno())  # Force write to disk
                
                os.remove(file_path)
                logger.info(f"Securely deleted temporary file: {file_path}")
        except Exception as e:
            logger.warning(f"Failed to securely delete {file_path}: {e}")

def transcribe_audio(file_path: str) -> str:
<<<<<<< HEAD
    """Main transcription function with machine-specific fallback"""
    try:
        # Check if file exists and is not empty
        if not os.path.exists(file_path) or os.path.getsize(file_path) == 0:
            return "[ERROR] File is missing or empty."
        
        # Detect if we're on Windows 11 (the problematic machine)
        import platform
        is_windows_11 = "Windows-11" in platform.platform()
        
        if is_windows_11:
            # Use ultra-simple transcription for Windows 11
            logger.info("Windows 11 detected - using simple transcription method")
            return transcribe_ultra_simple(file_path)
        else:
            # Use complex method for other machines (Windows 10, etc.)
            logger.info("Using standard transcription method")
            
            # Use parallel processing for large files
            result = transcribe_audio_parallel(file_path)
            
            if not result['success']:
                return result['text']  # Return error message
            
            # Apply PII redaction if enabled
            transcript = result['text']
            config = load_config()
            if config.get('security', {}).get('redact_pii', False):
                from analyser import redact_pii
                transcript = redact_pii(transcript)
            
            # Add metadata as comments if available
            metadata = result.get('metadata', {})
            if metadata:
                duration = metadata.get('duration_minutes', 0)
                if duration > 0:
                    transcript += f"\n\n[Metadata: Duration: {duration:.1f} minutes"
                    if result.get('chunked', False):
                        transcript += ", Processed in chunks"
                    transcript += "]"
            
            # Add warnings if any
            warnings = result.get('warnings', [])
            if warnings:
                transcript += f"\n\n[Warnings: {'; '.join(warnings)}]"
            
            return transcript
        
    except Exception as e:
        logger.error(f"Transcription error: {e}")
        return f"[ERROR] Transcription failed: {str(e)}"
        
=======
    """Temporarily using ultra-simple transcription"""
    return transcribe_ultra_simple(file_path)

>>>>>>> 6f266aea
# Async version for future use
async def transcribe_audio_async(file_path: str) -> str:
    """Async version of transcribe_audio for better performance"""
    loop = asyncio.get_event_loop()
    
    # Run transcription in thread pool to avoid blocking
    with concurrent.futures.ThreadPoolExecutor() as executor:
        result = await loop.run_in_executor(executor, transcribe_audio, file_path)
    
    return result
# NEW FUNCTION GOES HERE - ADD THIS:
def transcribe_with_fresh_model(file_path: str, model_size: str = "base") -> str:
    """Transcribe with a fresh model instance to avoid corruption"""
    try:
        logger.info(f"Loading fresh {model_size} model for transcription")
        
        # Clear any existing model from memory
        global model
        if model is not None:
            del model
            gc.collect()
            if torch.cuda.is_available():
                torch.cuda.empty_cache()
        
        # Load fresh model
        import whisper
        fresh_model = whisper.load_model(model_size, device="cpu")  # Force CPU
        
        # Simple single-file transcription (no chunking for now)
        logger.info(f"Transcribing {file_path} with fresh model")
        result = fresh_model.transcribe(
            file_path,
            fp16=False,
            verbose=False,
            language=None
        )
        
        # Clean up model immediately
        del fresh_model
        gc.collect()
        if torch.cuda.is_available():
            torch.cuda.empty_cache()
        
        # Reload the global model for the UI
        model = whisper.load_model(model_size, device="cpu")
        
        return result.get('text', '').strip()
        
    except Exception as e:
        logger.error(f"Fresh model transcription failed: {e}")
        return f"[ERROR] Fresh model transcription failed: {str(e)}"
        
def transcribe_large_file_safely(file_path: str) -> str:
    """Handle large files with extra safety measures"""
    try:
        # Convert to optimal format first
        processed_file = convert_audio_format(file_path, 'wav')
        
        # Create smaller chunks (2 minutes each)
        chunks = chunk_audio(processed_file, 2)  # 2-minute chunks
        
        if not chunks:
            return "[ERROR] Failed to create audio chunks"
        
        logger.info(f"Processing {len(chunks)} chunks with fresh models")
        transcripts = []
        
        # Process each chunk with fresh model
        for i, chunk_path in enumerate(chunks):
            chunk_id = f"{i+1}/{len(chunks)}"
            logger.info(f"Processing chunk {chunk_id}")
            
            try:
                # Use fresh model for each chunk
                chunk_text = transcribe_with_fresh_model(chunk_path, "base")
                
                if not chunk_text.startswith("[ERROR]"):
                    transcripts.append(chunk_text)
                else:
                    logger.warning(f"Chunk {chunk_id} failed: {chunk_text}")
                    transcripts.append(f"[Chunk {chunk_id} failed]")
                    
            except Exception as chunk_error:
                logger.error(f"Chunk {chunk_id} error: {chunk_error}")
                transcripts.append(f"[Chunk {chunk_id} error: {str(chunk_error)}]")
            
            finally:
                # Clean up chunk file
                try:
                    os.remove(chunk_path)
                except:
                    pass
        
        # Clean up processed file
        if processed_file != file_path:
            try:
                os.remove(processed_file)
            except:
                pass
        
        # Combine results
        full_transcript = ' '.join(filter(lambda x: not x.startswith('[ERROR]') and not x.startswith('[Chunk'), transcripts))
        
        if not full_transcript.strip():
            return "[ERROR] No successful transcriptions from any chunks"
        
        return full_transcript
        
    except Exception as e:
        logger.error(f"Large file transcription failed: {e}")
        return f"[ERROR] Large file processing failed: {str(e)}"
        
def transcribe_ultra_simple(file_path: str) -> str:
    """Ultra-simple transcription with no fancy features"""
    try:
        import whisper
        import os
        
        # Check file exists
        if not os.path.exists(file_path):
            return "[ERROR] File not found"
        
        # Load model fresh every time
        print(f"Loading base model for {file_path}")
        model = whisper.load_model("base", device="cpu")
        
        # Basic transcription - no parameters
        print(f"Starting transcription...")
        result = model.transcribe(file_path)
        
        # Get text
        text = result.get("text", "").strip()
        
        # Clean up
        del model
        
        if not text:
            return "[ERROR] No text transcribed"
        
        return text
        
    except Exception as e:
        return f"[ERROR] Ultra-simple transcription failed: {str(e)}"<|MERGE_RESOLUTION|>--- conflicted
+++ resolved
@@ -606,64 +606,9 @@
             logger.warning(f"Failed to securely delete {file_path}: {e}")
 
 def transcribe_audio(file_path: str) -> str:
-<<<<<<< HEAD
-    """Main transcription function with machine-specific fallback"""
-    try:
-        # Check if file exists and is not empty
-        if not os.path.exists(file_path) or os.path.getsize(file_path) == 0:
-            return "[ERROR] File is missing or empty."
-        
-        # Detect if we're on Windows 11 (the problematic machine)
-        import platform
-        is_windows_11 = "Windows-11" in platform.platform()
-        
-        if is_windows_11:
-            # Use ultra-simple transcription for Windows 11
-            logger.info("Windows 11 detected - using simple transcription method")
-            return transcribe_ultra_simple(file_path)
-        else:
-            # Use complex method for other machines (Windows 10, etc.)
-            logger.info("Using standard transcription method")
-            
-            # Use parallel processing for large files
-            result = transcribe_audio_parallel(file_path)
-            
-            if not result['success']:
-                return result['text']  # Return error message
-            
-            # Apply PII redaction if enabled
-            transcript = result['text']
-            config = load_config()
-            if config.get('security', {}).get('redact_pii', False):
-                from analyser import redact_pii
-                transcript = redact_pii(transcript)
-            
-            # Add metadata as comments if available
-            metadata = result.get('metadata', {})
-            if metadata:
-                duration = metadata.get('duration_minutes', 0)
-                if duration > 0:
-                    transcript += f"\n\n[Metadata: Duration: {duration:.1f} minutes"
-                    if result.get('chunked', False):
-                        transcript += ", Processed in chunks"
-                    transcript += "]"
-            
-            # Add warnings if any
-            warnings = result.get('warnings', [])
-            if warnings:
-                transcript += f"\n\n[Warnings: {'; '.join(warnings)}]"
-            
-            return transcript
-        
-    except Exception as e:
-        logger.error(f"Transcription error: {e}")
-        return f"[ERROR] Transcription failed: {str(e)}"
-        
-=======
     """Temporarily using ultra-simple transcription"""
     return transcribe_ultra_simple(file_path)
 
->>>>>>> 6f266aea
 # Async version for future use
 async def transcribe_audio_async(file_path: str) -> str:
     """Async version of transcribe_audio for better performance"""
